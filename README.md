# smolval

A lightweight Python application for evaluating MCP (Model Context Protocol) servers using LLM agents. smolval implements a ReAct (Reason + Act) pattern to systematically test MCP server implementations through structured evaluation prompts.

## ✨ Features

<<<<<<< HEAD
- Evaluate MCP servers with LLM-guided reasoning and tooling.
- Support for multiple LLM providers: Anthropic Claude, OpenAI, Google Gemini, and Ollama.
- Batch evaluations and server comparisons.
- Cross-provider model comparisons.
- Outputs results in JSON, CSV, Markdown, and HTML.
=======
- **LLM-Driven Evaluation**: Uses ReAct pattern with LLM agents to test MCP servers
- **Multiple LLM Providers**: Supports Anthropic Claude, OpenAI, and Ollama
- **Batch Processing**: Evaluate multiple prompts and compare different servers
- **Rich Output Formats**: Results in JSON, CSV, Markdown, and HTML
- **Docker Support**: Containerized deployment with MCP server compatibility
- **Comprehensive Testing**: Built-in test suite with high coverage
>>>>>>> dee4101f

## 🚀 Quick Start

### Prerequisites

- Python 3.11 or higher
- Node.js 18+ (for NPM-based MCP servers)
- Docker (optional, for containerized MCP servers)

### Installation

```bash
git clone https://github.com/austinlparker/smolval.git
cd smolval
uv sync --all-extras
```

### Basic Usage

1. **Set up your API key:**
```bash
export ANTHROPIC_API_KEY="your-api-key-here"
# or for OpenAI: export OPENAI_API_KEY="your-api-key-here"
```

2. **Install MCP servers:**
```bash
npm install -g @modelcontextprotocol/server-filesystem
uv tool install mcp-server-fetch
```

3. **Run your first evaluation:**
```bash
uv run python -m smolval.cli eval prompts/example.txt
```

4. **View results in the generated output directory**

## 📖 Documentation

<<<<<<< HEAD
- `smolval eval`: Evaluate a single prompt.
- `smolval batch`: Run batch evaluations over a directory of prompts.
- `smolval compare`: Compare two MCP servers across prompts.
- `smolval compare-providers`: Compare different LLM providers with the same prompts.
=======
Comprehensive documentation is available in the [`docs/`](docs/) directory:
>>>>>>> dee4101f

- **[Getting Started](docs/getting-started.md)** - Installation and setup guide
- **[CLI Reference](docs/cli-reference.md)** - Complete command-line documentation
- **[Configuration](docs/config-reference.md)** - Configuration options and examples
- **[Writing Prompts](docs/writing-prompts.md)** - Guide to creating effective evaluation prompts
- **[Examples](docs/examples/)** - Sample prompts and configurations
- **[Architecture](docs/architecture.md)** - Technical design and implementation details

## 🛠️ Commands

<<<<<<< HEAD
Sample configs:
```text
config/example-anthropic.yaml
config/example-openai.yaml
config/example-gemini.yaml
config/example-ollama.yaml
```

For Google Gemini, install the LLM plugin:
```bash
pip install llm-gemini
```

## Prompts
=======
### Single Evaluation
```bash
uv run python -m smolval.cli eval prompts/file-test.txt
```

### Batch Evaluation
```bash
uv run python -m smolval.cli batch prompts/ --output-dir results/
```
>>>>>>> dee4101f

### Server Comparison
```bash
uv run python -m smolval.cli compare \
  --baseline filesystem \
  --test fetch \
  prompts/ \
  --format html
```

Run `uv run python -m smolval.cli --help` for all options.

## ⚙️ Configuration

smolval uses YAML configuration files with support for environment variable expansion:

```yaml
mcp_servers:
  - name: "filesystem"
    command: ["npx", "@modelcontextprotocol/server-filesystem", "."]
    env: {}

llm:
  provider: "anthropic"
  model: "claude-3-5-sonnet-20241022"
  api_key: "${ANTHROPIC_API_KEY}"
  temperature: 0.1

evaluation:
  timeout_seconds: 120
  max_iterations: 15
  output_format: "markdown"
```

Example configurations are available in [`docs/examples/`](docs/examples/).

## 🐳 Docker Usage

```bash
# Build the image
docker build -t smolval .

# Run evaluation
docker run --rm \
  -v $(pwd)/prompts:/prompts \
  -v $(pwd)/results:/results \
  -e ANTHROPIC_API_KEY \
  smolval eval /prompts/example.txt --output-dir /results
```

For MCP servers requiring Docker (like SQLite), mount the Docker socket:
```bash
docker run --rm \
  -v /var/run/docker.sock:/var/run/docker.sock \
  --user root \
  -e ANTHROPIC_API_KEY \
  smolval eval prompts/database-test.txt
```

## 🧪 Testing

Run the test suite:
```bash
# Unit tests only
uv run pytest -m "not integration and not slow"

# All tests
uv run pytest

# With coverage
uv run pytest --cov=smolval --cov-report=html
```

See [`tests/README.md`](tests/README.md) for detailed testing information.

## 📊 MCP Server Support

smolval supports various MCP server types:

- **NPM-based**: `@modelcontextprotocol/server-filesystem`
- **Python-based**: `mcp-server-fetch` (web content retrieval)
- **Docker-based**: `mcp/sqlite` (database operations)

## 🔧 Development

### Code Quality

```bash
# Format code
uv run black src/ tests/
uv run isort src/ tests/

# Lint
uv run ruff check src/ tests/

# Type check
uv run mypy src/

# Run all quality checks
uv run black src/ tests/ && uv run isort src/ tests/ && uv run ruff check src/ tests/ && uv run mypy src/
```

### Project Structure

```
smolval/
├── src/smolval/          # Main application code
├── docs/                 # Documentation
├── tests/                # Test suite
├── config/               # Example configurations
├── prompts/              # Example evaluation prompts
└── results/              # Generated evaluation results
```

## 📋 Requirements

- **Python**: 3.11+
- **Core Dependencies**: `mcp`, `llm`, `pydantic`, `click`, `pyyaml`, `rich`, `jinja2`
- **Development**: `pytest`, `black`, `isort`, `mypy`, `ruff`

## 📄 License

This project is licensed under the MIT License - see the LICENSE file for details.

## 🤝 Contributing

Contributions are welcome! Please read the [Architecture documentation](docs/architecture.md) and check the test suite before submitting changes.

1. Fork the repository
2. Create a feature branch
3. Make your changes with tests
4. Run the quality checks
5. Submit a pull request

## 📚 Learn More

- [Model Context Protocol](https://modelcontextprotocol.io/) - Learn about MCP
- [ReAct Pattern](https://arxiv.org/abs/2210.03629) - The reasoning pattern used by smolval
- [Project Documentation](docs/) - Comprehensive guides and references<|MERGE_RESOLUTION|>--- conflicted
+++ resolved
@@ -4,20 +4,11 @@
 
 ## ✨ Features
 
-<<<<<<< HEAD
 - Evaluate MCP servers with LLM-guided reasoning and tooling.
 - Support for multiple LLM providers: Anthropic Claude, OpenAI, Google Gemini, and Ollama.
 - Batch evaluations and server comparisons.
 - Cross-provider model comparisons.
 - Outputs results in JSON, CSV, Markdown, and HTML.
-=======
-- **LLM-Driven Evaluation**: Uses ReAct pattern with LLM agents to test MCP servers
-- **Multiple LLM Providers**: Supports Anthropic Claude, OpenAI, and Ollama
-- **Batch Processing**: Evaluate multiple prompts and compare different servers
-- **Rich Output Formats**: Results in JSON, CSV, Markdown, and HTML
-- **Docker Support**: Containerized deployment with MCP server compatibility
-- **Comprehensive Testing**: Built-in test suite with high coverage
->>>>>>> dee4101f
 
 ## 🚀 Quick Start
 
@@ -58,14 +49,7 @@
 
 ## 📖 Documentation
 
-<<<<<<< HEAD
-- `smolval eval`: Evaluate a single prompt.
-- `smolval batch`: Run batch evaluations over a directory of prompts.
-- `smolval compare`: Compare two MCP servers across prompts.
-- `smolval compare-providers`: Compare different LLM providers with the same prompts.
-=======
 Comprehensive documentation is available in the [`docs/`](docs/) directory:
->>>>>>> dee4101f
 
 - **[Getting Started](docs/getting-started.md)** - Installation and setup guide
 - **[CLI Reference](docs/cli-reference.md)** - Complete command-line documentation
@@ -76,22 +60,8 @@
 
 ## 🛠️ Commands
 
-<<<<<<< HEAD
-Sample configs:
-```text
-config/example-anthropic.yaml
-config/example-openai.yaml
-config/example-gemini.yaml
-config/example-ollama.yaml
-```
-
-For Google Gemini, install the LLM plugin:
-```bash
-pip install llm-gemini
-```
-
 ## Prompts
-=======
+
 ### Single Evaluation
 ```bash
 uv run python -m smolval.cli eval prompts/file-test.txt
@@ -101,7 +71,6 @@
 ```bash
 uv run python -m smolval.cli batch prompts/ --output-dir results/
 ```
->>>>>>> dee4101f
 
 ### Server Comparison
 ```bash
